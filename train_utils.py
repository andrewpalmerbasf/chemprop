--- conflicted
+++ resolved
@@ -60,34 +60,19 @@
             with open(path, 'rb') as f:
                 chunk = pickle.load(f)
             random.shuffle(chunk)
-<<<<<<< HEAD
-            n_iter = train( model, 
-                            chunk, 
-                            loss_func, 
-                            optimizer, 
-                            scheduler, 
-                            args, 
-                            n_iter,
-                            logger,
-                            writer,
-                            False)
+            n_iter = train( model=model, 
+                            chunk=chunk, 
+                            loss_func=loss_func, 
+                            optimizer=optimizer, 
+                            scheduler=scheduler, 
+                            args=args, 
+                            n_iter=n_iter,
+                            logger=logger,
+                            writer=writer,
+                            chunk_names=False)
             if not found_memo:
                 with open(memo_path, 'wb') as f:
                     pickle.dump(featurization.SMILES_TO_FEATURES, f)
-=======
-            n_iter = train(
-                model=model,
-                data=chunk,
-                loss_func=loss_func,
-                optimizer=optimizer,
-                scheduler=scheduler,
-                args=args,
-                n_iter=n_iter,
-                logger=logger,
-                writer=writer
-            )
-
->>>>>>> fb27b910
         return n_iter
 
     loss_sum, iter_count = 0, 0
